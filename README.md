# Multimodal RAG System for Data Visualization Analysis

A powerful Retrieval Augmented Generation (RAG) system designed to analyze and answer questions about data visualizations. The system combines computer vision and natural language processing to understand charts, graphs, and other data visualizations.

Also, great article on Colpali and Qdrant here for those that want to do a deep dive:
[Colpali x Qdrant](https://danielvanstrien.xyz/posts/post-with-code/colpali-qdrant/2024-10-02_using_colpali_with_qdrant.html )

## Features

- 🔍 **Smart Retrieval**: Automatically finds relevant visualizations based on your questions
- 🧠 **Intelligent Analysis**: Provides detailed analysis of multiple visualizations simultaneously
- 📊 **Multiple Dataset Support**: Works with both pre-loaded datasets and custom visualizations
- 🔄 **Real-time Updates**: Automatic refresh of dataset explorer and real-time indexing
- 🎨 **Modern UI**: Clean and intuitive interface built with Gradio

## Installation

1. Clone the repository:
```bash
git clone https://github.com/yourusername/RAG_with_qdrant.git
cd RAG_with_qdrant
```

2. Install uv (if not already installed):
```bash
<<<<<<< HEAD
pip install uv
=======
uv sync
>>>>>>> d919511f
```

3. Install dependencies:
```
uv sync
```

Note: Using `uv` instead of regular `pip` provides faster installation times and better dependency resolution. The project's dependencies are configured in `pyproject.toml` and will be automatically installed with the correct versions.

## Usage

1. Start the application:
```bash
uv run python multimodal_rag/app.py
```

2. Open your browser and navigate to:
```
http://localhost:7860
```

## Available Datasets

### Our World in Data
- Pre-loaded dataset containing visualizations about global development trends
- Includes charts about life expectancy, GDP, healthcare access, and more
- Automatically downloaded on first run

### Custom Dataset
- Upload your own data visualizations
- Supports PNG, JPG, and JPEG formats
- Real-time indexing and analysis

## Features in Detail

### Dataset Explorer
- Real-time preview of available visualizations
- Automatic refresh every 5 seconds
- File information including size and modification date
- Easy deletion of selected images

### Query System
- Natural language questions about visualizations
- Multi-visualization analysis
- Configurable number of results (1-5 visualizations)
- Detailed analysis for each retrieved visualization

### Upload System
- Drag-and-drop file upload
- Multiple file upload support
- Automatic indexing of new files
- Real-time gallery updates

## Technical Details

The system uses:
- Qdrant for vector similarity search
- Transformers for image and text processing
- Gradio for the web interface
- PyTorch for deep learning operations
- IDEFICS for multimodal understanding

## Requirements

- Python 3.11+
- CUDA-compatible GPU (optional, for faster processing)
- 8GB+ RAM recommended
- Storage space for datasets and indexes

## Project Structure

```
multimodal_rag/
├── app.py              # Main application file
├── models/
│   └── multimodal_rag.py  # RAG system implementation
├── utils/
│   └── dataset_utils.py   # Dataset management utilities
└── data/
    ├── ourworldindata/    # Pre-loaded dataset
    └── custom/            # Custom uploads directory
```

## Contributing

1. Fork the repository
2. Create a feature branch
3. Commit your changes
4. Push to the branch
5. Create a Pull Request

## License

This project is licensed under the MIT License - see the LICENSE file for details.

## Acknowledgments

- Our World in Data for the dataset
- Hugging Face for transformer models
- Qdrant team for the vector database
- Gradio team for the UI framework<|MERGE_RESOLUTION|>--- conflicted
+++ resolved
@@ -23,11 +23,7 @@
 
 2. Install uv (if not already installed):
 ```bash
-<<<<<<< HEAD
 pip install uv
-=======
-uv sync
->>>>>>> d919511f
 ```
 
 3. Install dependencies:
